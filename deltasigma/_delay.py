# -*- coding: utf-8 -*-
# _delay.py
# This module provides the delay function.
# Copyright 2013 Giuseppe Venturini
# This file is part of python-deltasigma.
#
# python-deltasigma is a 1:1 Python replacement of Richard Schreier's 
# MATLAB delta sigma toolbox (aka "delsigma"), upon which it is heavily based.
# The delta sigma toolbox is (c) 2009, Richard Schreier.
#
# python-deltasigma is distributed in the hope that it will be useful,
# but WITHOUT ANY WARRANTY; without even the implied warranty of
# MERCHANTABILITY or FITNESS FOR A PARTICULAR PURPOSE.  See the
# LICENSE file for the licensing terms.

"""This module provides the delay() function, used to delay a signal by a 
specified amount of samples.
"""

import numpy as np

def delay(x, n=1):
    """Delay signal ``x`` by ``n`` samples.
    """
<<<<<<< HEAD
    nx = np.size(x)
=======
    x = np.atleast_1d(x)
    nx = max(x.shape)
>>>>>>> c236fabf
    if nx <= n:
        y = np.zeros(x.shape)
    else:
        if len(x.shape) == 1:
            y = np.concatenate((np.zeros((n,)), x[:nx-n]))
        elif x.shape[0] > x.shape[1]:
            y = np.concatenate((np.zeros((n, x.shape[1])), x[:nx-n, :]), axis=0)
        else:
            y = np.concatenate((np.zeros((x.shape[0], n)), x[:, :nx-n]), axis=1)
    return y
<|MERGE_RESOLUTION|>--- conflicted
+++ resolved
@@ -22,12 +22,8 @@
 def delay(x, n=1):
     """Delay signal ``x`` by ``n`` samples.
     """
-<<<<<<< HEAD
-    nx = np.size(x)
-=======
     x = np.atleast_1d(x)
     nx = max(x.shape)
->>>>>>> c236fabf
     if nx <= n:
         y = np.zeros(x.shape)
     else:
