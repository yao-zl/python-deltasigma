# -*- coding: utf-8 -*-
# _bplogsmooth.py
# Module providing the bplogsmooth function
# Copyright 2013 Giuseppe Venturini
# This file is part of python-deltasigma.
#
# python-deltasigma is a 1:1 Python replacement of Richard Schreier's 
# MATLAB delta sigma toolbox (aka "delsigma"), upon which it is heavily based.
# The delta sigma toolbox is (c) 2009, Richard Schreier.
#
# python-deltasigma is distributed in the hope that it will be useful,
# but WITHOUT ANY WARRANTY; without even the implied warranty of
# MERCHANTABILITY or FITNESS FOR A PARTICULAR PURPOSE.  See the
# LICENSE file for the licensing terms.

"""Module providing the bplogsmooth() function, which smooths an fft and 
converts it to dB.
"""

from __future__ import division
import numpy as np
from numpy.linalg import norm

from ._dbp import dbp
from ._utils import carray, mround

def bplogsmooth(X, tbin, f0):
	"""Smooth the FFT and convert it to dB.

	Use 8 bins from the bin corresponding to ``f0`` to ``tbin`` and again as far.
	Thereafter increase bin sizes by a factor of 1.1, staying less than 2^10.
	For tbin, group the bins together.

	Use this for nice double-sided log-log plots.

	.. note:: ``tbin`` is assumed to be in the upper sideband!

	.. seealso:: :func:`logsmooth`

	"""
<<<<<<< HEAD
	X = carray(X).squeeze()
	N = X.shape[0]
=======
	X = carray(X)
	if hasattr(X, 'shape') and len(X.shape) == 2 and \
	   not X.shape[0]*X.shape[1] == max(X.shape):
		raise ValueError("The X vector is not unidimensional: " + str(X.shape))

	N = max(X.shape)
>>>>>>> e3d8d7eb
	N2 = int(np.floor(N/2))
	tbin = int(tbin)
	n = 8

	bin0 = int(mround(f0*N))
	assert tbin > bin0 # we said upper sideband!
	bin1 = ((tbin - bin0) % n) + bin0
	bind = bin1 - bin0
	usb1 = np.concatenate((np.arange(bin1, tbin+1, n), 
	                       np.arange(tbin+3, tbin+bind+1, 8)
	                     ))
	m = usb1[-1] + n
	while m + n/2. < N/2.:
		usb1 = np.concatenate((usb1, np.array((m,))))
		n = mround(min(n*1.1, 2**10))
		m = m + int(n)
	usb2 = np.concatenate((usb1[1:]-1, np.array((N2,))))

	n = 8
	lsb2 = np.arange(bin1, bin1 - 2*bind + 1, -n) - 1
	m = lsb2[-1] - n
	while m - n/2. > 1:
		lsb2 = np.concatenate((lsb2, np.array((m,))))
		n = mround(min(n*1.1, 2**10))
		m = m - int(n)
	lsb1 = np.concatenate((lsb2[1:] + 1, np.ones((1,))))

	startbin = np.concatenate((lsb1[::-1], usb1)) - 1
	stopbin = np.concatenate((lsb2[::-1], usb2)) - 1

	f = ((startbin + stopbin)/2.)/N - f0
	p = np.zeros(f.shape)
	for i in range(f.shape[0]):
		p[i] = dbp(
		           norm(X[startbin[i]:stopbin[i] + 1]**2. /
		                (stopbin[i] - startbin[i] + 1.),
		               ord=1)
		          )
	return f, p

def test_bplogsmooth():
	"""Test function for bplogsmooth()
	"""
	import scipy.io
	import pkg_resources
	from ._ds_hann import ds_hann
	from ._simulateDSM import simulateDSM
	from ._synthesizeNTF import synthesizeNTF
	f0 = 1./8
	OSR = 64
	order = 8
	N = 8192
	H = synthesizeNTF(order, OSR, 1, 1.5, f0)
	fB = int(np.ceil(N/(2. * OSR)))
	ftest = int(mround(f0*N + 1./3*fB))
	u = 0.5*np.sin(2*np.pi*ftest/N*np.arange(N))
	v, xn, xmax, y = simulateDSM(u, H)
	spec = np.fft.fft(v*ds_hann(N))/(N/4)
	X = spec[:N/2 + 1]
	f, p = bplogsmooth(X, ftest, f0)

	fname = pkg_resources.resource_filename(__name__, "test_data/test_bplogsmooth.mat")
	data = scipy.io.loadmat(fname)

	assert np.allclose(f, data['f'], atol=1e-9, rtol=1e-5)
	assert np.allclose(p, data['p'], atol=1e-9, rtol=1e-5)<|MERGE_RESOLUTION|>--- conflicted
+++ resolved
@@ -38,17 +38,11 @@
 	.. seealso:: :func:`logsmooth`
 
 	"""
-<<<<<<< HEAD
 	X = carray(X).squeeze()
-	N = X.shape[0]
-=======
-	X = carray(X)
-	if hasattr(X, 'shape') and len(X.shape) == 2 and \
-	   not X.shape[0]*X.shape[1] == max(X.shape):
+	if len(X.shape) > 1:
 		raise ValueError("The X vector is not unidimensional: " + str(X.shape))
 
-	N = max(X.shape)
->>>>>>> e3d8d7eb
+	N = X.shape[0]
 	N2 = int(np.floor(N/2))
 	tbin = int(tbin)
 	n = 8
